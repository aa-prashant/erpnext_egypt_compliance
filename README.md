## ERPNext ETA

Integration for Egyptian Tax Authority

### Multi-company

ETA operations only run for companies where the **Country** field is set to
"Egypt". Scheduler tasks and API endpoints skip other companies automatically.
Custom fields such as *ETA Default Activity Code* use dynamic requirements based
<<<<<<< HEAD
on Frappe `depends_on` expressions like `eval:doc.country == 'Egypt'` so
non‑Egyptian companies are not forced to fill them.
=======
on the helper function `is_egypt_company` so non‑Egyptian companies are not
forced to fill them.
>>>>>>> bf5e499c

#### License

GPLv3<|MERGE_RESOLUTION|>--- conflicted
+++ resolved
@@ -7,14 +7,8 @@
 ETA operations only run for companies where the **Country** field is set to
 "Egypt". Scheduler tasks and API endpoints skip other companies automatically.
 Custom fields such as *ETA Default Activity Code* use dynamic requirements based
-<<<<<<< HEAD
 on Frappe `depends_on` expressions like `eval:doc.country == 'Egypt'` so
 non‑Egyptian companies are not forced to fill them.
-=======
-on the helper function `is_egypt_company` so non‑Egyptian companies are not
-forced to fill them.
->>>>>>> bf5e499c
-
 #### License
 
 GPLv3